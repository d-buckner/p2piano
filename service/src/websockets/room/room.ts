--- conflicted
+++ resolved
@@ -22,12 +22,9 @@
 import { RoomEvents, SocketEvents } from './events';
 import type { UserUpdateDto } from '../../dto/ws/user-update.dto';
 import type { AuthenticatedSocket } from '../../types/socket';
-<<<<<<< HEAD
 import { getErrorMessage } from '../../utils/ErrorUtils';
-=======
 import type { Room as IRoom } from '../../utils/workspaceTypes';
 import type { Server } from 'socket.io';
->>>>>>> 67899a18
 
 // Socket interface is now extended in types/socket.ts
 
