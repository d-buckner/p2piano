--- conflicted
+++ resolved
@@ -16,13 +16,10 @@
 jobs:
   client-coverage:
     runs-on: ubuntu-latest
-<<<<<<< HEAD
     name: Client Coverage
-=======
     permissions:
       contents: write
       pull-requests: write
->>>>>>> d6ff8af5
     
     steps:
       - uses: actions/checkout@v4
